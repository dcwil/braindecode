#!/usr/bin/env python3
# -*- coding: utf-8 -*-
#
# Braindecode documentation build configuration file, created by
# sphinx-quickstart on Sat Jul  1 01:51:38 2017.
#
# This file is execfile()d with the current directory set to its
# containing dir.
#
# Note that not all possible configuration values are present in this
# autogenerated file.
#
# All configuration values have a default; values that are commented out
# serve to show the default.

# If extensions (or modules to document with autodoc) are in another directory,
# add these directories to sys.path here. If the directory is relative to the
# documentation root, use os.path.abspath to make it absolute, like shown here.

import os
import sys

import matplotlib
matplotlib.use('agg')
from datetime import datetime, timezone
import faulthandler

import sphinx_gallery  # noqa
from numpydoc import numpydoc, docscrape  # noqa

# -- General configuration ------------------------------------------------

# If your documentation needs a minimal Sphinx version, state it here.
#
# If your documentation needs a minimal Sphinx version, state it here.
needs_sphinx = '2.0'

curdir = os.path.dirname(__file__)
sys.path.append(os.path.abspath(os.path.join(curdir, '..', 'braindecode')))
sys.path.append(os.path.abspath(os.path.join(curdir, 'sphinxext')))

# Add any Sphinx extension module names here, as strings. They can be
# extensions coming with Sphinx (named 'sphinx.ext.*') or your custom
# ones.
extensions = [
    'sphinx.ext.autodoc',
    'sphinx.ext.autosummary',
    'sphinx.ext.doctest',
    'sphinx.ext.todo',
    'sphinx.ext.coverage',
    'sphinx.ext.mathjax',
    'sphinx.ext.linkcode',
    'sphinx.ext.ifconfig',
    'sphinx.ext.intersphinx',
    'sphinx.ext.githubpages',
    'sphinx.ext.napoleon',
    'sphinx_gallery.gen_gallery',
    'sphinx.ext.viewcode',
    'numpydoc',
    'gh_substitutions',
]


def linkcode_resolve(domain, info):
    """Determine the URL corresponding to a Python object.

    Parameters
    ----------
    domain : str
        Only useful when 'py'.
    info : dict
        With keys "module" and "fullname".

    Returns
    -------
    url : str
        The code URL.

    Notes
    -----
    This has been adapted to deal with our "verbose" decorator.

    Adapted from SciPy (doc/source/conf.py).
    """
    import mne
    if domain != 'py':
        return None

    modname = info['module']
    fullname = info['fullname']

    submod = sys.modules.get(modname)
    if submod is None:
        return None

    obj = submod
    for part in fullname.split('.'):
        try:
            obj = getattr(obj, part)
        except Exception:
            return None
    # deal with our decorators properly
    while hasattr(obj, '__wrapped__'):
        obj = obj.__wrapped__

    try:
        fn = inspect.getsourcefile(obj)
    except Exception:
        fn = None
    if not fn:
        try:
            fn = inspect.getsourcefile(sys.modules[obj.__module__])
        except Exception:
            fn = None
    if not fn:
        return None
    fn = op.relpath(fn, start=op.dirname(mne.__file__))
    fn = '/'.join(op.normpath(fn).split(os.sep))  # in case on Windows

    try:
        source, lineno = inspect.getsourcelines(obj)
    except Exception:
        lineno = None

    if lineno:
        linespec = "#L%d-L%d" % (lineno, lineno + len(source) - 1)
    else:
        linespec = ""

    if 'dev' in braindecode.__version__:
        kind = 'master'
    else:
        kind = 'maint/%s' % ('.'.join(mne.__version__.split('.')[:2]))
    return "http://github.com/braindecode/braindecode/blob/%s/braindecode/%s%s" % (  # noqa
       kind, fn, linespec)


faulthandler.enable()
os.environ['_BRAINDECODE_BROWSER_NO_BLOCK'] = 'true'
os.environ['BRAINDECODE_BROWSER_OVERVIEW_MODE'] = 'hidden'
os.environ['BRAINDECODE_BROWSER_THEME'] = 'light'

# -- Path setup --------------------------------------------------------------

# If extensions (or modules to document with autodoc) are in another directory,
# add these directories to sys.path here. If the directory is relative to the
# documentation root, use os.path.abspath to make it absolute, like shown here.
curdir = os.path.dirname(__file__)
sys.path.append(os.path.abspath(os.path.join(curdir, '..', 'mne')))
sys.path.append(os.path.abspath(os.path.join(curdir, 'sphinxext')))

autosummary_generate = True
autodoc_default_options = {'inherited-members': False}

numpydoc_show_class_members = False

exclude_patterns = ['_build', '_templates']

# Add any paths that contain templates here, relative to this directory.
templates_path = ['_templates']

# The suffix(es) of source filenames.
# You can specify multiple suffix as a list of string:
#
# source_suffix = ['.rst', '.md']
source_suffix = '.rst'

# The master toctree document.
master_doc = 'index'

# General information about the project.

# -- Project information -----------------------------------------------------
project = 'Braindecode'
td = datetime.now(tz=timezone.utc)

# We need to triage which date type we use so that incremental builds work
# (Sphinx looks at variable changes and rewrites all files if some change)
copyright = (
    f'2018–{td.year}, Braindecode Developers.')  # noqa: E501

author = 'Braindecode developers'

# The version info for the project you're documenting, acts as replacement for
# |version| and |release|, also used in various other places throughout the
# built documents.
#
# The short X.Y version.
import braindecode
release = braindecode.__version__
# The full version, including alpha/beta/rc tags.
version = '.'.join(release.split('.')[:2])

# The language for content autogenerated by Sphinx. Refer to documentation
# for a list of supported languages.
#
# This is also used if you do content translation via gettext catalogs.
# Usually you set "language" from the command line for these cases.
language = None

# List of patterns, relative to source directory, that match files and
# directories to ignore when looking for source files.
# This patterns also effect to html_static_path and html_extra_path
exclude_patterns = ['_build', 'Thumbs.db', '.DS_Store']

# The name of the Pygments (syntax highlighting) style to use.
pygments_style = 'sphinx'

# If true, `todo` and `todoList` produce output, else they produce nothing.
todo_include_todos = True


# Sphinx-gallery configuration

# Example configuration for intersphinx: refer to the Python standard library.
intersphinx_mapping = {
    'python': ('https://docs.python.org/{.major}'.format(sys.version_info), None),
    'numpy': ('https://docs.scipy.org/doc/numpy/', None),
    'scipy': ('https://docs.scipy.org/doc/scipy/reference', None),
    'matplotlib': ('https://matplotlib.org/', None),
    'sklearn': ('http://scikit-learn.org/stable', None),
    'mne': ('http://mne.tools/stable', None),
    'skorch': ('https://skorch.readthedocs.io/en/stable/', None),
    'torch': ('https://pytorch.org/docs/stable/', None),
    'braindecode': ('https://braindecode.org/', None),
}

sphinx_gallery_conf = {
    'examples_dirs': ['../examples'],
    'gallery_dirs': ['auto_examples'],
    'doc_module': ('braindecode', 'mne'),
    'backreferences_dir': 'generated',
    'show_memory': True,
    'reference_url': dict(braindecode=None),
}

# -- Options for HTML output ----------------------------------------------

# The theme to use for HTML and HTML Help pages.  See the documentation for
# a list of builtin themes.
#
# html_theme = 'alabaster'

import sphinx_rtd_theme
html_theme = "pydata_sphinx_theme"
html_theme_path = [sphinx_rtd_theme.get_html_theme_path()]
switcher_version_match = 'dev' if release.endswith('dev0') else version
# Theme options are theme-specific and customize the look and feel of a theme
# further.  For a list of options available for each theme, see the
# documentation.
<<<<<<< HEAD
#
html_theme_options = {  'icon_links_label': 'Quick Links',  # for screen reader
                        'use_edit_page_button': False,
                        'navigation_with_keys': False,
                      "collapse_navigation": False,
                      "navigation_depth": 4,
                      'show_toc_level': 1,
                      'navbar_end': 'version-switcher',
                      'switcher': {
                          'json_url': 'https://braindecode.org/master/_static/versions.json',
                          'version_match': switcher_version_match,
                        },
                        'footer_items': ['copyright'],
                     }
=======

html_theme_options = {
    'icon_links': [
        dict(name='GitHub',
             url='https://github.com/braindecode/braindecode',
             icon='fa-brands fa-square-github'),
    ],
    'icon_links_label': 'External Links',  # for screen reader
    'use_edit_page_button': False,
    'navigation_with_keys': False,
    "collapse_navigation": False,
    "navigation_depth": 4,
    'show_toc_level': 1,
    'navbar_end': ['theme-switcher', 'version-switcher'],
    'switcher': {
      'json_url': 'https://github.com/braindecode/braindecode/raw/master/docs/_static/versions.json',
      'version_match': switcher_version_match,
    },
    'footer_items': ['copyright'],
    'pygment_light_style': 'default',}
>>>>>>> 8cb70cf4

# The name of an image file (relative to this directory) to place at the top
# of the sidebar.
html_logo = "_static/braindecode_small.svg"

# Add any paths that contain custom static files (such as style sheets) here,
# relative to this directory. They are copied after the builtin static files,
# so a file named "default.css" will overwrite the builtin "default.css".
html_static_path = ['_static']
html_css_files = [
    'style.css',
]

# If true, links to the reST sources are added to the pages.
html_show_sourcelink = False
html_copy_source = False

# If true, "Created using Sphinx" is shown in the HTML footer. Default is True.
html_show_sphinx = False

# -- Options for HTMLHelp output ------------------------------------------

# Output file base name for HTML help builder.
htmlhelp_basename = 'Braindecode-doc'

# accommodate different logo shapes (width values in rem)
xs = '2'
sm = '2.5'
md = '3'
lg = '4.5'
xl = '5'
xxl = '6'

html_context = {
    'build_dev_html': bool(int(os.environ.get('BUILD_DEV_HTML', False))),
    'default_mode': 'light',
    'pygment_light_style': 'tango',
    'pygment_dark_style': 'native',
    'icon_links_label': 'Quick Links',  # for screen reader
    'show_toc_level': 1,
    'institutions': [
        dict(name='University of Freiburg',
             img='unifreiburg.png',
             url='https://www.ieeg.uni-freiburg.de/',
             size=lg),
        dict(name='Institut national de recherche en informatique et en automatique',  # noqa E501
             img='inria.png',
             url='https://www.inria.fr/',
             size=xl),
    ],
}


# -- Options for LaTeX output ---------------------------------------------

latex_elements = {
    # The paper size ('letterpaper' or 'a4paper').
    #
    # 'papersize': 'letterpaper',

    # The font size ('10pt', '11pt' or '12pt').
    #
    # 'pointsize': '10pt',

    # Additional stuff for the LaTeX preamble.
    #
    # 'preamble': '',

    # Latex figure (float) alignment
    #
    # 'figure_align': 'htbp',
}

latex_logo = "_static/braindecode.png"
latex_toplevel_sectioning = 'part'

# Grouping the document tree into LaTeX files. List of tuples
# (source start file, target name, title,
#  author, documentclass [howto, manual, or own class]).
latex_documents = [
    (master_doc, 'Braindecode.tex', 'Braindecode',
     'Robin Tibor Schirrmeister', 'manual'),
]



# -- Fontawesome support -----------------------------------------------------

# here the "fab" and "fas" refer to "brand" and "solid" (determines which font
# file to look in). "fw" indicates fixed width.
brand_icons = ('apple', 'linux', 'windows', 'discourse', 'python')
fixed_icons = (
    # homepage:
    'book', 'code-branch', 'newspaper', 'question-circle', 'quote-left',
    # contrib guide:
    'bug', 'comment', 'hand-sparkles', 'magic', 'pencil-alt', 'remove-format',
    'universal-access', 'discourse', 'python',
)
other_icons = (
    'hand-paper', 'question', 'rocket', 'server', 'code', 'desktop',
    'terminal', 'cloud-download-alt', 'wrench', 'hourglass'
)
icons = dict()
for icon in brand_icons + fixed_icons + other_icons:
    font = ('fab' if icon in brand_icons else 'fas',)  # brand or solid font
    fw = ('fa-fw',) if icon in fixed_icons else ()     # fixed-width
    icons[icon] = font + fw

prolog = ''
for icon, classes in icons.items():
    prolog += f'''
.. |{icon}| raw:: html

    <i class="{' '.join(classes)} fa-{icon}"></i>
'''

prolog += '''
.. |fix-bug| raw:: html

    <span class="fa-stack small-stack">
        <i class="fas fa-bug fa-stack-1x"></i>
        <i class="fas fa-ban fa-stack-2x"></i>
    </span>
'''

prolog += '''
.. |ensp| unicode:: U+2002 .. EN SPACE
'''


# -- Options for manual page output ---------------------------------------

# One entry per manual page. List of tuples
# (source start file, name, description, authors, manual section).
man_pages = [
    (master_doc, 'braindecode', 'Braindecode',
     [author], 1)
]


# -- Options for Texinfo output -------------------------------------------

# Grouping the document tree into Texinfo files. List of tuples
# (source start file, target name, title, author,
#  dir menu entry, description, category)
texinfo_documents = [
    (master_doc, 'Braindecode', 'Braindecode',
     author, 'Braindecode', 'One line description of project.',
     'Miscellaneous'),
]<|MERGE_RESOLUTION|>--- conflicted
+++ resolved
@@ -248,22 +248,6 @@
 # Theme options are theme-specific and customize the look and feel of a theme
 # further.  For a list of options available for each theme, see the
 # documentation.
-<<<<<<< HEAD
-#
-html_theme_options = {  'icon_links_label': 'Quick Links',  # for screen reader
-                        'use_edit_page_button': False,
-                        'navigation_with_keys': False,
-                      "collapse_navigation": False,
-                      "navigation_depth": 4,
-                      'show_toc_level': 1,
-                      'navbar_end': 'version-switcher',
-                      'switcher': {
-                          'json_url': 'https://braindecode.org/master/_static/versions.json',
-                          'version_match': switcher_version_match,
-                        },
-                        'footer_items': ['copyright'],
-                     }
-=======
 
 html_theme_options = {
     'icon_links': [
@@ -284,7 +268,6 @@
     },
     'footer_items': ['copyright'],
     'pygment_light_style': 'default',}
->>>>>>> 8cb70cf4
 
 # The name of an image file (relative to this directory) to place at the top
 # of the sidebar.
