--- conflicted
+++ resolved
@@ -262,27 +262,30 @@
         else:
             split_ids = {split_i: split
                          for split_i, split in enumerate(split_ids)}
-<<<<<<< HEAD
-
-=======
         # split_ids are indices for WindowsDatasets
         supercrop_ids = _windows_dataset_ids_to_supercrop_ids(
             split_ids, self.cumulative_sizes)
->>>>>>> 1fd24467
         return {split_name: Subset(self, split)
                 for split_name, split in supercrop_ids.items()}
 
 
 def _windows_dataset_ids_to_supercrop_ids(dataset_ids, cumulative_sizes):
     supercrop_ids = {}
-    n_supercrops_per_trial = np.diff(cumulative_sizes, prepend=[0])
     for split_name, windows_is in dataset_ids.items():
-        supercrop_ids.update({split_name: []})
-        for window_i in windows_is:
-            supercrop_ids[split_name].extend(list(np.arange(
-                cumulative_sizes[window_i],
-                cumulative_sizes[window_i]+n_supercrops_per_trial[window_i])))
+        this_supercrop_ids = _supercrop_ids_of_windows(
+            cumulative_sizes, windows_is)
+        supercrop_ids[split_name] = this_supercrop_ids
     return supercrop_ids
+
+
+def _supercrop_ids_of_windows(cumulative_sizes, windows_is):
+    i_stops = cumulative_sizes
+    i_starts = np.insert(cumulative_sizes[:-1], 0, [0])
+    i_per_window = []
+    for i_window in windows_is:
+        i_per_window.append(list(range(i_starts[i_window], i_stops[i_window])))
+    all_i_windows = np.concatenate(i_per_window)
+    return all_i_windows
 
 
 def _split_ids(df, some_property):
