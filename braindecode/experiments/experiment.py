--- conflicted
+++ resolved
@@ -137,17 +137,14 @@
     do_early_stop: bool
         Whether to do an early stop at all. If true, reset to best model
         even in case experiment does not run after early stop.
-<<<<<<< HEAD
+    reset_after_second_run: bool
+        If true, reset to best model when second run did not find a valid loss
+        below or equal to the best train loss of first run.
     print_0_epoch: bool
         Whether to compute monitor values and print them before the
         start of training.
-=======
-    reset_after_second_run: bool
-        If true, reset to best model when second run did not find a valid loss
-        below or equal to the best train loss of first run.
     seed: int
         Random seed for python random module numpy.random and torch.
->>>>>>> fb987d05
         
     Attributes
     ----------
@@ -160,19 +157,13 @@
                  run_after_early_stop,
                  model_loss_function=None,
                  batch_modifier=None, cuda=True, pin_memory=False,
-<<<<<<< HEAD
                  do_early_stop=True,
-                 print_0_epoch=True):
-        if run_after_early_stop:
-            assert do_early_stop == True, ("Can only run after early stop if "
-            "doing an early stop")
-=======
-                 do_early_stop=True, reset_after_second_run=False,
+                 reset_after_second_run=False,
+                 print_0_epoch=True,
                  seed=2382938):
         if run_after_early_stop or reset_after_second_run:
             assert do_early_stop == True, ("Can only run after early stop or "
             "reset after second run if doing an early stop")
->>>>>>> fb987d05
         if do_early_stop:
             assert valid_set is not None
             assert remember_best_column is not None
@@ -202,12 +193,9 @@
         self.rememberer = None
         self.pin_memory = pin_memory
         self.do_early_stop = do_early_stop
-<<<<<<< HEAD
+        self.reset_after_second_run = reset_after_second_run
         self.print_0_epoch = print_0_epoch
-=======
-        self.reset_after_second_run = reset_after_second_run
         self.seed = seed
->>>>>>> fb987d05
 
     def run(self):
         """
