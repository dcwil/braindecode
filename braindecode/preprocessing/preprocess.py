"""Preprocessors that work on Raw or Epochs objects.
"""

# Authors: Hubert Banville <hubert.jbanville@gmail.com>
#          Lukas Gemein <l.gemein@gmail.com>
#          Simon Brandt <simonbrandt@protonmail.com>
#          David Sabbagh <dav.sabbagh@gmail.com>
#
# License: BSD (3-clause)

from warnings import warn
from functools import partial
from collections.abc import Iterable

import numpy as np
import pandas as pd
from mne import create_info
from sklearn.utils import deprecated
from joblib import Parallel, delayed

from braindecode.datasets.base import BaseConcatDataset, BaseDataset, WindowsDataset
from braindecode.datautil.serialization import (
    load_concat_dataset, _check_save_dir_empty)


class Preprocessor(object):
    """Preprocessor for an MNE Raw or Epochs object.

    Applies the provided preprocessing function to the data of a Raw or Epochs
    object.
    If the function is provided as a string, the method with that name will be
    used (e.g., 'pick_channels', 'filter', etc.).
    If it is provided as a callable and `apply_on_array` is True, the
    `apply_function` method of Raw and Epochs object will be used to apply the
    function on the internal arrays of Raw and Epochs.
    If `apply_on_array` is False, the callable must directly modify the Raw or
    Epochs object (e.g., by calling its method(s) or modifying its attributes).

    Parameters
    ----------
    fn: str or callable
        If str, the Raw/Epochs object must have a method with that name.
        If callable, directly apply the callable to the object.
    apply_on_array : bool
        Ignored if `fn` is not a callable. If True, the `apply_function` of Raw
        and Epochs object will be used to run `fn` on the underlying arrays
        directly. If False, `fn` must directly modify the Raw or Epochs object.
    kwargs:
        Keyword arguments to be forwarded to the MNE function.
    """

    def __init__(self, fn, *, apply_on_array=True, **kwargs):
        if hasattr(fn, '__name__') and fn.__name__ == '<lambda>':
            warn('Preprocessing choices with lambda functions cannot be saved.')
        if callable(fn) and apply_on_array:
            channel_wise = kwargs.pop('channel_wise', False)
            picks = kwargs.pop('picks', None)
            n_jobs = kwargs.pop('n_jobs', 1)
            kwargs = dict(fun=partial(fn, **kwargs), channel_wise=channel_wise,
                          picks=picks, n_jobs=n_jobs)
            fn = 'apply_function'
        self.fn = fn
        self.kwargs = kwargs

    def apply(self, raw_or_epochs):
        try:
            self._try_apply(raw_or_epochs)
        except RuntimeError:
            # Maybe the function needs the data to be loaded and the data was
            # not loaded yet. Not all MNE functions need data to be loaded,
            # most importantly the 'crop' function can be lazily applied
            # without preloading data which can make the overall preprocessing
            # pipeline substantially faster.
            raw_or_epochs.load_data()
            self._try_apply(raw_or_epochs)

    def _try_apply(self, raw_or_epochs):
        if callable(self.fn):
            self.fn(raw_or_epochs, **self.kwargs)
        else:
            if not hasattr(raw_or_epochs, self.fn):
                raise AttributeError(
                    f'MNE object does not have a {self.fn} method.')
            getattr(raw_or_epochs, self.fn)(**self.kwargs)


def preprocess(concat_ds, preprocessors, save_dir=None, overwrite=False,
               n_jobs=None):
    """Apply preprocessors to a concat dataset.

    Parameters
    ----------
    concat_ds: BaseConcatDataset
        A concat of BaseDataset or WindowsDataset datasets to be preprocessed.
    preprocessors: list(Preprocessor)
        List of Preprocessor objects to apply to the dataset.
    save_dir : str | None
        If a string, the preprocessed data will be saved under the specified
        directory and the datasets in ``concat_ds`` will be reloaded with
        `preload=False`.
    overwrite : bool
        When `save_dir` is provided, controls whether to delete the old
        subdirectories that will be written to under `save_dir`. If False and
        the corresponding subdirectories already exist, a ``FileExistsError``
        will be raised.
    n_jobs : int | None
        Number of jobs for parallel execution.

    Returns
    -------
    BaseConcatDataset:
        Preprocessed dataset.
    """
    # In case of serialization, make sure directory is available before
    # preprocessing
    if save_dir is not None and not overwrite:
        _check_save_dir_empty(save_dir)

    if not isinstance(preprocessors, Iterable):
        raise ValueError(
            'preprocessors must be a list of Preprocessor objects.')
    for elem in preprocessors:
        assert hasattr(elem, 'apply'), (
            'Preprocessor object needs an `apply` method.')

    list_of_ds = Parallel(n_jobs=n_jobs)(
        delayed(_preprocess)(ds, i, preprocessors, save_dir, overwrite)
        for i, ds in enumerate(concat_ds.datasets))

    if save_dir is not None:  # Reload datasets and replace in concat_ds
        concat_ds_reloaded = load_concat_dataset(
            save_dir, preload=False, target_name=None)
        _replace_inplace(concat_ds, concat_ds_reloaded)
    else:
        if n_jobs is None or n_jobs == 1:  # joblib did not make copies, the
            # preprocessing happened in-place
            # Recompute cumulative sizes as transforms might have changed them
            concat_ds.cumulative_sizes = concat_ds.cumsum(concat_ds.datasets)
        else:  # joblib made copies
            _replace_inplace(concat_ds, BaseConcatDataset(list_of_ds))

    return concat_ds


def _replace_inplace(concat_ds, new_concat_ds):
    """Replace subdatasets and preproc_kwargs of a BaseConcatDataset inplace.

    Parameters
    ----------
    concat_ds : BaseConcatDataset
        Dataset to modify inplace.
    new_concat_ds : BaseConcatDataset
        Dataset to use to modify ``concat_ds``.
    """
    if len(concat_ds.datasets) != len(new_concat_ds.datasets):
        raise ValueError('Both inputs must have the same length.')
    for i in range(len(new_concat_ds.datasets)):
        concat_ds.datasets[i] = new_concat_ds.datasets[i]

    concat_kind = 'raw' if hasattr(concat_ds.datasets[0], 'raw') else 'window'
    preproc_kwargs_attr = concat_kind + '_preproc_kwargs'
    if hasattr(new_concat_ds, preproc_kwargs_attr):
        setattr(concat_ds, preproc_kwargs_attr,
                getattr(new_concat_ds, preproc_kwargs_attr))


def _preprocess(ds, ds_index, preprocessors, save_dir=None, overwrite=False):
    """Apply preprocessor(s) to Raw or Epochs object.

    Parameters
    ----------
    ds: BaseDataset | WindowsDataset
        Dataset object to preprocess.
    ds_index : int
        Index of the BaseDataset in its BaseConcatDataset. Ignored if save_dir
        is None.
    preprocessors: list(Preprocessor)
        List of preprocessors to apply to the dataset.
    save_dir : str | None
        If provided, save the preprocessed BaseDataset in the
        specified directory.
    overwrite : bool
        If True, overwrite existing file with the same name.
    """

    def _preprocess_raw_or_epochs(raw_or_epochs, preprocessors):
        for preproc in preprocessors:
            preproc.apply(raw_or_epochs)

    if hasattr(ds, 'raw'):
        _preprocess_raw_or_epochs(ds.raw, preprocessors)
    elif hasattr(ds, 'windows'):
        _preprocess_raw_or_epochs(ds.windows, preprocessors)
    else:
        raise ValueError(
            'Can only preprocess concatenation of BaseDataset or '
            'WindowsDataset, with either a `raw` or `windows` attribute.')

    # Store preprocessing keyword arguments in the dataset
    _set_preproc_kwargs(ds, preprocessors)

    if save_dir is not None:
        concat_ds = BaseConcatDataset([ds])
        concat_ds.save(save_dir, overwrite=overwrite, offset=ds_index)
    else:
        return ds


def _get_preproc_kwargs(preprocessors):
    preproc_kwargs = []
    for p in preprocessors:
        # in case of a mne function, fn is a str, kwargs is a dict
        func_name = p.fn
        func_kwargs = p.kwargs
        # in case of another function
        # if apply_on_array=False
        if callable(p.fn):
            func_name = p.fn.__name__
        # if apply_on_array=True
        else:
            if 'fun' in p.fn:
                func_name = p.kwargs['fun'].func.__name__
                func_kwargs = p.kwargs['fun'].keywords
        preproc_kwargs.append((func_name, func_kwargs))
    return preproc_kwargs


def _set_preproc_kwargs(ds, preprocessors):
    """Record preprocessing keyword arguments in BaseDataset or WindowsDataset.

    Parameters
    ----------
    ds : BaseDataset | WindowsDataset
        Dataset in which to record preprocessing keyword arguments.
    preprocessors : list
        List of preprocessors.
    """
    preproc_kwargs = _get_preproc_kwargs(preprocessors)
    if isinstance(ds, WindowsDataset):
        kind = 'window'
    elif isinstance(ds, BaseDataset):
        kind = 'raw'
    else:
        raise TypeError(
            f'ds must be a BaseDataset or a WindowsDataset, got {type(ds)}')
    setattr(ds, kind + '_preproc_kwargs', preproc_kwargs)


def exponential_moving_standardize(
        data, factor_new=0.001, init_block_size=None, eps=1e-4
):
    r"""Perform exponential moving standardization.

    Compute the exponental moving mean :math:`m_t` at time `t` as
    :math:`m_t=\mathrm{factornew} \cdot mean(x_t) + (1 - \mathrm{factornew}) \cdot m_{t-1}`.

    Then, compute exponential moving variance :math:`v_t` at time `t` as
    :math:`v_t=\mathrm{factornew} \cdot (m_t - x_t)^2 + (1 - \mathrm{factornew}) \cdot v_{t-1}`.

    Finally, standardize the data point :math:`x_t` at time `t` as:
    :math:`x'_t=(x_t - m_t) / max(\sqrt{->v_t}, eps)`.


    Parameters
    ----------
    data: np.ndarray (n_channels, n_times)
    factor_new: float
    init_block_size: int
        Standardize data before to this index with regular standardization.
    eps: float
        Stabilizer for division by zero variance.

    Returns
    -------
    standardized: np.ndarray (n_channels, n_times)
        Standardized data.
    """
    data = data.T
    df = pd.DataFrame(data)
    meaned = df.ewm(alpha=factor_new).mean()
    demeaned = df - meaned
    squared = demeaned * demeaned
    square_ewmed = squared.ewm(alpha=factor_new).mean()
    standardized = demeaned / np.maximum(eps, np.sqrt(np.array(square_ewmed)))
    standardized = np.array(standardized)
    if init_block_size is not None:
        i_time_axis = 0
        init_mean = np.mean(
            data[0:init_block_size], axis=i_time_axis, keepdims=True
        )
        init_std = np.std(
            data[0:init_block_size], axis=i_time_axis, keepdims=True
        )
        init_block_standardized = (data[0:init_block_size] - init_mean) / np.maximum(eps, init_std)
        standardized[0:init_block_size] = init_block_standardized
    return standardized.T


def exponential_moving_demean(data, factor_new=0.001, init_block_size=None):
    r"""Perform exponential moving demeanining.

    Compute the exponental moving mean :math:`m_t` at time `t` as
    :math:`m_t=\mathrm{factornew} \cdot mean(x_t) + (1 - \mathrm{factornew}) \cdot m_{t-1}`.

    Deman the data point :math:`x_t` at time `t` as:
    :math:`x'_t=(x_t - m_t)`.

    Parameters
    ----------
    data: np.ndarray (n_channels, n_times)
    factor_new: float
    init_block_size: int
        Demean data before to this index with regular demeaning.

    Returns
    -------
    demeaned: np.ndarray (n_channels, n_times)
        Demeaned data.
    """
    data = data.T
    df = pd.DataFrame(data)
    meaned = df.ewm(alpha=factor_new).mean()
    demeaned = df - meaned
    demeaned = np.array(demeaned)
    if init_block_size is not None:
        i_time_axis = 0
        init_mean = np.mean(
            data[0:init_block_size], axis=i_time_axis, keepdims=True
        )
        demeaned[0:init_block_size] = data[0:init_block_size] - init_mean
    return demeaned.T


<<<<<<< HEAD
@deprecated(extra='will be removed in 0.7.0. Use sklearn.preprocessing.scale '
                  'instead.')
def zscore(data):
    """Zscore normalize continuous or windowed data in-place.

    Parameters
    ----------
    data: np.ndarray (n_channels, n_times) or (n_windows, n_channels, n_times)
        continuous or windowed signal

    Returns
    -------
    zscored: np.ndarray (n_channels x n_times) or (n_windows x n_channels x
    n_times)
        normalized continuous or windowed data

    ..note:
        If this function is supposed to preprocess continuous data, it should be
        given to raw.apply_function().
    """
    zscored = data - np.mean(data, keepdims=True, axis=-1)
    zscored = zscored / np.std(zscored, keepdims=True, axis=-1)
    # TODO: the overriding of protected '_data' should be implemented in the
    # TODO: dataset when transforms are applied to windows
    if hasattr(data, '_data'):
        data._data = zscored
    return zscored


@deprecated(extra='will be removed in 0.8.0. Use numpy.multiply inside a lambda function instead.')
=======
@deprecated(extra='will be removed in 0.7.0. Use numpy.multiply instead.')
>>>>>>> 3fc8cd24
def scale(data, factor):
    """Scale continuous or windowed data in-place

    Parameters
    ----------
    data: np.ndarray (n_channels x n_times) or (n_windows x n_channels x
    n_times)
        continuous or windowed signal
    factor: float
        multiplication factor

    Returns
    -------
    scaled: np.ndarray (n_channels x n_times) or (n_windows x n_channels x
    n_times)
        normalized continuous or windowed data

    ..note:
        If this function is supposed to preprocess continuous data, it should be
        given to raw.apply_function().
    """
    scaled = np.multiply(data, factor)
    # TODO: the overriding of protected '_data' should be implemented in the
    # TODO: dataset when transforms are applied to windows
    if hasattr(data, '_data'):
        data._data = scaled
    return scaled


def filterbank(raw, frequency_bands, drop_original_signals=True,
               order_by_frequency_band=False, **mne_filter_kwargs):
    """Applies multiple bandpass filters to the signals in raw. The raw will be
    modified in-place and number of channels in raw will be updated to
    len(frequency_bands) * len(raw.ch_names) (-len(raw.ch_names) if
    drop_original_signals).

    Parameters
    ----------
    raw: mne.io.Raw
        The raw signals to be filtered.
    frequency_bands: list(tuple)
        The frequency bands to be filtered for (e.g. [(4, 8), (8, 13)]).
    drop_original_signals: bool
        Whether to drop the original unfiltered signals
    order_by_frequency_band: bool
        If True will return channels odered by frequency bands, so if there
        are channels Cz, O1 and filterbank ranges [(4,8), (8,13)], returned
        channels will be [Cz_4-8, O1_4-8, Cz_8-13, O1_8-13]. If False, order
        will be [Cz_4-8, Cz_8-13, O1_4-8, O1_8-13].
    mne_filter_kwargs: dict
        Keyword arguments for filtering supported by mne.io.Raw.filter().
        Please refer to mne for a detailed explanation.
    """
    if not frequency_bands:
        raise ValueError(f"Expected at least one frequency band, got"
                         f" {frequency_bands}")
    if not all([len(ch_name) < 8 for ch_name in raw.ch_names]):
        warn("Try to use shorter channel names, since frequency band "
             "annotation requires an estimated 4-8 chars depending on the "
             "frequency ranges. Will truncate to 15 chars (mne max).")
    original_ch_names = raw.ch_names
    all_filtered = []
    for (l_freq, h_freq) in frequency_bands:
        filtered = raw.copy()
        filtered.filter(l_freq=l_freq, h_freq=h_freq, **mne_filter_kwargs)
        # mne automatically changes the highpass/lowpass info values
        # when applying filters and channels cant be added if they have
        # different such parameters. Not needed when making picks as
        # high pass is not modified by filter if pick is specified

        ch_names = filtered.info.ch_names
        ch_types = filtered.info.get_channel_types()
        sampling_freq = filtered.info['sfreq']

        info = create_info(ch_names=ch_names, ch_types=ch_types, sfreq=sampling_freq)

        filtered.info = info

        # add frequency band annotation to channel names
        # truncate to a max of 15 characters, since mne does not allow for more
        filtered.rename_channels({
            old_name: (old_name + f"_{l_freq}-{h_freq}")[-15:]
            for old_name in filtered.ch_names})
        all_filtered.append(filtered)
    raw.add_channels(all_filtered)
    if not order_by_frequency_band:
        # order channels by name and not by frequency band:
        # index the list with a stepsize of the number of channels for each of
        # the original channels
        chs_by_freq_band = []
        for i in range(len(original_ch_names)):
            chs_by_freq_band.extend(raw.ch_names[i::len(original_ch_names)])
        raw.reorder_channels(chs_by_freq_band)
    if drop_original_signals:
        raw.drop_channels(original_ch_names)<|MERGE_RESOLUTION|>--- conflicted
+++ resolved
@@ -5,6 +5,7 @@
 #          Lukas Gemein <l.gemein@gmail.com>
 #          Simon Brandt <simonbrandt@protonmail.com>
 #          David Sabbagh <dav.sabbagh@gmail.com>
+#          Bruno Aristimunha <b.aristimunha@gmail.com>
 #
 # License: BSD (3-clause)
 
@@ -331,40 +332,8 @@
     return demeaned.T
 
 
-<<<<<<< HEAD
-@deprecated(extra='will be removed in 0.7.0. Use sklearn.preprocessing.scale '
-                  'instead.')
-def zscore(data):
-    """Zscore normalize continuous or windowed data in-place.
-
-    Parameters
-    ----------
-    data: np.ndarray (n_channels, n_times) or (n_windows, n_channels, n_times)
-        continuous or windowed signal
-
-    Returns
-    -------
-    zscored: np.ndarray (n_channels x n_times) or (n_windows x n_channels x
-    n_times)
-        normalized continuous or windowed data
-
-    ..note:
-        If this function is supposed to preprocess continuous data, it should be
-        given to raw.apply_function().
-    """
-    zscored = data - np.mean(data, keepdims=True, axis=-1)
-    zscored = zscored / np.std(zscored, keepdims=True, axis=-1)
-    # TODO: the overriding of protected '_data' should be implemented in the
-    # TODO: dataset when transforms are applied to windows
-    if hasattr(data, '_data'):
-        data._data = zscored
-    return zscored
-
 
 @deprecated(extra='will be removed in 0.8.0. Use numpy.multiply inside a lambda function instead.')
-=======
-@deprecated(extra='will be removed in 0.7.0. Use numpy.multiply instead.')
->>>>>>> 3fc8cd24
 def scale(data, factor):
     """Scale continuous or windowed data in-place
 
